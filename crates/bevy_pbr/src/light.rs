use std::collections::HashSet;

use bevy_ecs::prelude::*;
use bevy_math::{Mat4, Quat, UVec2, UVec3, Vec2, Vec3, Vec3A, Vec3Swizzles, Vec4, Vec4Swizzles};
use bevy_reflect::prelude::*;
use bevy_render::{
    camera::{Camera, CameraProjection, OrthographicProjection},
    color::Color,
    extract_resource::ExtractResource,
    primitives::{Aabb, CubemapFrusta, Frustum, Plane, Sphere},
    render_resource::BufferBindingType,
    renderer::RenderDevice,
    view::{ComputedVisibility, RenderLayers, VisibleEntities},
};
use bevy_transform::components::GlobalTransform;
use bevy_utils::tracing::warn;

use crate::{
    calculate_cluster_factors, spot_light_projection_matrix, spot_light_view_matrix, CubeMapFace,
    CubemapVisibleEntities, ViewClusterBindings, CLUSTERED_FORWARD_STORAGE_BUFFER_COUNT,
    CUBE_MAP_FACES, MAX_UNIFORM_BUFFER_POINT_LIGHTS, POINT_LIGHT_NEAR_Z,
};

/// A light that emits light in all directions from a central point.
///
/// Real-world values for `intensity` (luminous power in lumens) based on the electrical power
/// consumption of the type of real-world light are:
///
/// | Luminous Power (lumen) (i.e. the intensity member) | Incandescent non-halogen (Watts) | Incandescent halogen (Watts) | Compact fluorescent (Watts) | LED (Watts |
/// |------|-----|----|--------|-------|
/// | 200  | 25  |    | 3-5    | 3     |
/// | 450  | 40  | 29 | 9-11   | 5-8   |
/// | 800  | 60  |    | 13-15  | 8-12  |
/// | 1100 | 75  | 53 | 18-20  | 10-16 |
/// | 1600 | 100 | 72 | 24-28  | 14-17 |
/// | 2400 | 150 |    | 30-52  | 24-30 |
/// | 3100 | 200 |    | 49-75  | 32    |
/// | 4000 | 300 |    | 75-100 | 40.5  |
///
/// Source: [Wikipedia](https://en.wikipedia.org/wiki/Lumen_(unit)#Lighting)
#[derive(Component, Debug, Clone, Copy, Reflect)]
#[reflect(Component, Default)]
pub struct PointLight {
    pub color: Color,
    pub intensity: f32,
    pub range: f32,
    pub radius: f32,
    pub shadows_enabled: bool,
    pub shadow_depth_bias: f32,
    /// A bias applied along the direction of the fragment's surface normal. It is scaled to the
    /// shadow map's texel size so that it can be small close to the camera and gets larger further
    /// away.
    pub shadow_normal_bias: f32,
}

impl Default for PointLight {
    fn default() -> Self {
        PointLight {
            color: Color::rgb(1.0, 1.0, 1.0),
            /// Luminous power in lumens
            intensity: 800.0, // Roughly a 60W non-halogen incandescent bulb
            range: 20.0,
            radius: 0.0,
            shadows_enabled: false,
            shadow_depth_bias: Self::DEFAULT_SHADOW_DEPTH_BIAS,
            shadow_normal_bias: Self::DEFAULT_SHADOW_NORMAL_BIAS,
        }
    }
}

impl PointLight {
    pub const DEFAULT_SHADOW_DEPTH_BIAS: f32 = 0.02;
    pub const DEFAULT_SHADOW_NORMAL_BIAS: f32 = 0.6;
}

#[derive(Clone, Debug, Reflect)]
#[reflect(Resource)]
pub struct PointLightShadowMap {
    pub size: usize,
}

impl Default for PointLightShadowMap {
    fn default() -> Self {
        Self { size: 1024 }
    }
}

/// A light that emits light in a given direction from a central point.
/// Behaves like a point light in a perfectly absorbant housing that
/// shines light only in a given direction. The direction is taken from
/// the transform, and can be specified with [`Transform::looking_at`](bevy_transform::components::Transform::looking_at).
#[derive(Component, Debug, Clone, Copy, Reflect)]
#[reflect(Component, Default)]
pub struct SpotLight {
    pub color: Color,
    pub intensity: f32,
    pub range: f32,
    pub radius: f32,
    pub shadows_enabled: bool,
    pub shadow_depth_bias: f32,
    /// A bias applied along the direction of the fragment's surface normal. It is scaled to the
    /// shadow map's texel size so that it can be small close to the camera and gets larger further
    /// away.
    pub shadow_normal_bias: f32,
    /// Angle defining the distance from the spot light direction to the outer limit
    /// of the light's cone of effect.
    /// `outer_angle` should be < `PI / 2.0`.
    /// `PI / 2.0` defines a hemispherical spot light, but shadows become very blocky as the angle
    /// approaches this limit.
    pub outer_angle: f32,
    /// Angle defining the distance from the spot light direction to the inner limit
    /// of the light's cone of effect.
    /// Light is attenuated from `inner_angle` to `outer_angle` to give a smooth falloff.
    /// `inner_angle` should be <= `outer_angle`
    pub inner_angle: f32,
}

impl SpotLight {
    pub const DEFAULT_SHADOW_DEPTH_BIAS: f32 = 0.02;
    pub const DEFAULT_SHADOW_NORMAL_BIAS: f32 = 0.6;
}

impl Default for SpotLight {
    fn default() -> Self {
        // a quarter arc attenuating from the centre
        Self {
            color: Color::rgb(1.0, 1.0, 1.0),
            /// Luminous power in lumens
            intensity: 800.0, // Roughly a 60W non-halogen incandescent bulb
            range: 20.0,
            radius: 0.0,
            shadows_enabled: false,
            shadow_depth_bias: Self::DEFAULT_SHADOW_DEPTH_BIAS,
            shadow_normal_bias: Self::DEFAULT_SHADOW_NORMAL_BIAS,
            inner_angle: 0.0,
            outer_angle: std::f32::consts::FRAC_PI_4,
        }
    }
}

/// A Directional light.
///
/// Directional lights don't exist in reality but they are a good
/// approximation for light sources VERY far away, like the sun or
/// the moon.
///
/// Valid values for `illuminance` are:
///
/// | Illuminance (lux) | Surfaces illuminated by                        |
/// |-------------------|------------------------------------------------|
/// | 0.0001            | Moonless, overcast night sky (starlight)       |
/// | 0.002             | Moonless clear night sky with airglow          |
/// | 0.05–0.3          | Full moon on a clear night                     |
/// | 3.4               | Dark limit of civil twilight under a clear sky |
/// | 20–50             | Public areas with dark surroundings            |
/// | 50                | Family living room lights                      |
/// | 80                | Office building hallway/toilet lighting        |
/// | 100               | Very dark overcast day                         |
/// | 150               | Train station platforms                        |
/// | 320–500           | Office lighting                                |
/// | 400               | Sunrise or sunset on a clear day.              |
/// | 1000              | Overcast day; typical TV studio lighting       |
/// | 10,000–25,000     | Full daylight (not direct sun)                 |
/// | 32,000–100,000    | Direct sunlight                                |
///
/// Source: [Wikipedia](https://en.wikipedia.org/wiki/Lux)
#[derive(Component, Debug, Clone, Reflect)]
#[reflect(Component, Default)]
pub struct DirectionalLight {
    pub color: Color,
    /// Illuminance in lux
    pub illuminance: f32,
    pub shadows_enabled: bool,
    pub shadow_projection: OrthographicProjection,
    pub shadow_depth_bias: f32,
    /// A bias applied along the direction of the fragment's surface normal. It is scaled to the
    /// shadow map's texel size so that it is automatically adjusted to the orthographic projection.
    pub shadow_normal_bias: f32,
}

impl Default for DirectionalLight {
    fn default() -> Self {
        let size = 100.0;
        DirectionalLight {
            color: Color::rgb(1.0, 1.0, 1.0),
            illuminance: 100000.0,
            shadows_enabled: false,
            shadow_projection: OrthographicProjection {
                left: -size,
                right: size,
                bottom: -size,
                top: size,
                near: -size,
                far: size,
                ..Default::default()
            },
            shadow_depth_bias: Self::DEFAULT_SHADOW_DEPTH_BIAS,
            shadow_normal_bias: Self::DEFAULT_SHADOW_NORMAL_BIAS,
        }
    }
}

impl DirectionalLight {
    pub const DEFAULT_SHADOW_DEPTH_BIAS: f32 = 0.02;
    pub const DEFAULT_SHADOW_NORMAL_BIAS: f32 = 0.6;
}

#[derive(Clone, Debug, Reflect)]
#[reflect(Resource)]
pub struct DirectionalLightShadowMap {
    pub size: usize,
}

impl Default for DirectionalLightShadowMap {
    fn default() -> Self {
        #[cfg(feature = "webgl")]
        return Self { size: 2048 };
        #[cfg(not(feature = "webgl"))]
        return Self { size: 4096 };
    }
}

/// An ambient light, which lights the entire scene equally.
#[derive(Clone, Debug, ExtractResource, Reflect)]
#[reflect(Resource)]
pub struct AmbientLight {
    pub color: Color,
    /// A direct scale factor multiplied with `color` before being passed to the shader.
    pub brightness: f32,
}

impl Default for AmbientLight {
    fn default() -> Self {
        Self {
            color: Color::rgb(1.0, 1.0, 1.0),
            brightness: 0.05,
        }
    }
}

/// Add this component to make a [`Mesh`](bevy_render::mesh::Mesh) not cast shadows.
#[derive(Component, Reflect, Default)]
#[reflect(Component, Default)]
pub struct NotShadowCaster;
/// Add this component to make a [`Mesh`](bevy_render::mesh::Mesh) not receive shadows.
#[derive(Component, Reflect, Default)]
#[reflect(Component, Default)]
pub struct NotShadowReceiver;

#[derive(Debug, Hash, PartialEq, Eq, Clone, SystemLabel)]
pub enum SimulationLightSystems {
    AddClusters,
    AssignLightsToClusters,
    UpdateLightFrusta,
    CheckLightVisibility,
}

// Clustered-forward rendering notes
// The main initial reference material used was this rather accessible article:
// http://www.aortiz.me/2018/12/21/CG.html
// Some inspiration was taken from “Practical Clustered Shading” which is part 2 of:
// https://efficientshading.com/2015/01/01/real-time-many-light-management-and-shadows-with-clustered-shading/
// (Also note that Part 3 of the above shows how we could support the shadow mapping for many lights.)
// The z-slicing method mentioned in the aortiz article is originally from Tiago Sousa’s Siggraph 2016 talk about Doom 2016:
// http://advances.realtimerendering.com/s2016/Siggraph2016_idTech6.pdf

/// Configure the far z-plane mode used for the furthest depth slice for clustered forward
/// rendering
#[derive(Debug, Copy, Clone)]
pub enum ClusterFarZMode {
    /// Calculate the required maximum z-depth based on currently visible lights.
    /// Makes better use of available clusters, speeding up GPU lighting operations
    /// at the expense of some CPU time and using more indices in the cluster light
    /// index lists.
    MaxLightRange,
    /// Constant max z-depth
    Constant(f32),
}

/// Configure the depth-slicing strategy for clustered forward rendering
#[derive(Debug, Copy, Clone)]
pub struct ClusterZConfig {
    /// Far `Z` plane of the first depth slice
    pub first_slice_depth: f32,
    /// Strategy for how to evaluate the far `Z` plane of the furthest depth slice
    pub far_z_mode: ClusterFarZMode,
}

impl Default for ClusterZConfig {
    fn default() -> Self {
        Self {
            first_slice_depth: 5.0,
            far_z_mode: ClusterFarZMode::MaxLightRange,
        }
    }
}

/// Configuration of the clustering strategy for clustered forward rendering
#[derive(Debug, Copy, Clone, Component)]
pub enum ClusterConfig {
    /// Disable light cluster calculations for this view
    None,
    /// One single cluster. Optimal for low-light complexity scenes or scenes where
    /// most lights affect the entire scene.
    Single,
    /// Explicit `X`, `Y` and `Z` counts (may yield non-square `X/Y` clusters depending on the aspect ratio)
    XYZ {
        dimensions: UVec3,
        z_config: ClusterZConfig,
        /// Specify if clusters should automatically resize in `X/Y` if there is a risk of exceeding
        /// the available cluster-light index limit
        dynamic_resizing: bool,
    },
    /// Fixed number of `Z` slices, `X` and `Y` calculated to give square clusters
    /// with at most total clusters. For top-down games where lights will generally always be within a
    /// short depth range, it may be useful to use this configuration with 1 or few `Z` slices. This
    /// would reduce the number of lights per cluster by distributing more clusters in screen space
    /// `X/Y` which matches how lights are distributed in the scene.
    FixedZ {
        total: u32,
        z_slices: u32,
        z_config: ClusterZConfig,
        /// Specify if clusters should automatically resize in `X/Y` if there is a risk of exceeding
        /// the available cluster-light index limit
        dynamic_resizing: bool,
    },
}

impl Default for ClusterConfig {
    fn default() -> Self {
        // 24 depth slices, square clusters with at most 4096 total clusters
        // use max light distance as clusters max `Z`-depth, first slice extends to 5.0
        Self::FixedZ {
            total: 4096,
            z_slices: 24,
            z_config: ClusterZConfig::default(),
            dynamic_resizing: true,
        }
    }
}

impl ClusterConfig {
    fn dimensions_for_screen_size(&self, screen_size: UVec2) -> UVec3 {
        match &self {
            ClusterConfig::None => UVec3::ZERO,
            ClusterConfig::Single => UVec3::ONE,
            ClusterConfig::XYZ { dimensions, .. } => *dimensions,
            ClusterConfig::FixedZ {
                total, z_slices, ..
            } => {
                let aspect_ratio = screen_size.x as f32 / screen_size.y as f32;
                let mut z_slices = *z_slices;
                if *total < z_slices {
                    warn!("ClusterConfig has more z-slices than total clusters!");
                    z_slices = *total;
                }
                let per_layer = *total as f32 / z_slices as f32;

                let y = f32::sqrt(per_layer / aspect_ratio);

                let mut x = (y * aspect_ratio) as u32;
                let mut y = y as u32;

                // check extremes
                if x == 0 {
                    x = 1;
                    y = per_layer as u32;
                }
                if y == 0 {
                    x = per_layer as u32;
                    y = 1;
                }

                UVec3::new(x, y, z_slices)
            }
        }
    }

    fn first_slice_depth(&self) -> f32 {
        match self {
            ClusterConfig::None | ClusterConfig::Single => 0.0,
            ClusterConfig::XYZ { z_config, .. } | ClusterConfig::FixedZ { z_config, .. } => {
                z_config.first_slice_depth
            }
        }
    }

    fn far_z_mode(&self) -> ClusterFarZMode {
        match self {
            ClusterConfig::None => ClusterFarZMode::Constant(0.0),
            ClusterConfig::Single => ClusterFarZMode::MaxLightRange,
            ClusterConfig::XYZ { z_config, .. } | ClusterConfig::FixedZ { z_config, .. } => {
                z_config.far_z_mode
            }
        }
    }

    fn dynamic_resizing(&self) -> bool {
        match self {
            ClusterConfig::None | ClusterConfig::Single => false,
            ClusterConfig::XYZ {
                dynamic_resizing, ..
            }
            | ClusterConfig::FixedZ {
                dynamic_resizing, ..
            } => *dynamic_resizing,
        }
    }
}

#[derive(Component, Debug, Default)]
pub struct Clusters {
    /// Tile size
    pub(crate) tile_size: UVec2,
    /// Number of clusters in `X` / `Y` / `Z` in the view frustum
    pub(crate) dimensions: UVec3,
    /// Distance to the far plane of the first depth slice. The first depth slice is special
    /// and explicitly-configured to avoid having unnecessarily many slices close to the camera.
    pub(crate) near: f32,
    pub(crate) far: f32,
    pub(crate) lights: Vec<VisiblePointLights>,
}

impl Clusters {
    fn update(&mut self, screen_size: UVec2, requested_dimensions: UVec3) {
        debug_assert!(
            requested_dimensions.x > 0 && requested_dimensions.y > 0 && requested_dimensions.z > 0
        );

        let tile_size = (screen_size.as_vec2() / requested_dimensions.xy().as_vec2())
            .ceil()
            .as_uvec2()
            .max(UVec2::ONE);
        self.tile_size = tile_size;
        self.dimensions = (screen_size.as_vec2() / tile_size.as_vec2())
            .ceil()
            .as_uvec2()
            .extend(requested_dimensions.z)
            .max(UVec3::ONE);

        // NOTE: Maximum 4096 clusters due to uniform buffer size constraints
        debug_assert!(self.dimensions.x * self.dimensions.y * self.dimensions.z <= 4096);
    }
    fn clear(&mut self) {
        self.tile_size = UVec2::ONE;
        self.dimensions = UVec3::ZERO;
        self.near = 0.0;
        self.far = 0.0;
        self.lights.clear();
    }
}

fn clip_to_view(inverse_projection: Mat4, clip: Vec4) -> Vec4 {
    let view = inverse_projection * clip;
    view / view.w
}

pub fn add_clusters(
    mut commands: Commands,
    cameras: Query<(Entity, Option<&ClusterConfig>), (With<Camera>, Without<Clusters>)>,
) {
    for (entity, config) in &cameras {
        let config = config.copied().unwrap_or_default();
        // actual settings here don't matter - they will be overwritten in assign_lights_to_clusters
        commands
            .entity(entity)
            .insert_bundle((Clusters::default(), config));
    }
}

#[derive(Clone, Component, Debug, Default)]
pub struct VisiblePointLights {
    pub(crate) entities: Vec<Entity>,
    pub point_light_count: usize,
    pub spot_light_count: usize,
}

impl VisiblePointLights {
    #[inline]
    pub fn iter(&self) -> impl DoubleEndedIterator<Item = &Entity> {
        self.entities.iter()
    }

    #[inline]
    pub fn len(&self) -> usize {
        self.entities.len()
    }

    #[inline]
    pub fn is_empty(&self) -> bool {
        self.entities.is_empty()
    }
}

// NOTE: Keep in sync with bevy_pbr/src/render/pbr.wgsl
fn view_z_to_z_slice(
    cluster_factors: Vec2,
    z_slices: u32,
    view_z: f32,
    is_orthographic: bool,
) -> u32 {
    let z_slice = if is_orthographic {
        // NOTE: view_z is correct in the orthographic case
        ((view_z - cluster_factors.x) * cluster_factors.y).floor() as u32
    } else {
        // NOTE: had to use -view_z to make it positive else log(negative) is nan
        ((-view_z).ln() * cluster_factors.x - cluster_factors.y + 1.0) as u32
    };
    // NOTE: We use min as we may limit the far z plane used for clustering to be closeer than
    // the furthest thing being drawn. This means that we need to limit to the maximum cluster.
    z_slice.min(z_slices - 1)
}

// NOTE: Keep in sync as the inverse of view_z_to_z_slice above
fn z_slice_to_view_z(
    near: f32,
    far: f32,
    z_slices: u32,
    z_slice: u32,
    is_orthographic: bool,
) -> f32 {
    if is_orthographic {
        return -near - (far - near) * z_slice as f32 / z_slices as f32;
    }

    // Perspective
    if z_slice == 0 {
        0.0
    } else {
        -near * (far / near).powf((z_slice - 1) as f32 / (z_slices - 1) as f32)
    }
}

fn ndc_position_to_cluster(
    cluster_dimensions: UVec3,
    cluster_factors: Vec2,
    is_orthographic: bool,
    ndc_p: Vec3,
    view_z: f32,
) -> UVec3 {
    let cluster_dimensions_f32 = cluster_dimensions.as_vec3();
    let frag_coord = (ndc_p.xy() * VEC2_HALF_NEGATIVE_Y + VEC2_HALF).clamp(Vec2::ZERO, Vec2::ONE);
    let xy = (frag_coord * cluster_dimensions_f32.xy()).floor();
    let z_slice = view_z_to_z_slice(
        cluster_factors,
        cluster_dimensions.z,
        view_z,
        is_orthographic,
    );
    xy.as_uvec2()
        .extend(z_slice)
        .clamp(UVec3::ZERO, cluster_dimensions - UVec3::ONE)
}

const VEC2_HALF: Vec2 = Vec2::splat(0.5);
const VEC2_HALF_NEGATIVE_Y: Vec2 = Vec2::new(0.5, -0.5);

/// Calculate bounds for the light using a view space aabb.
/// Returns a `(Vec3, Vec3)` containing minimum and maximum with
///     `X` and `Y` in normalized device coordinates with range `[-1, 1]`
///     `Z` in view space, with range `[-inf, -f32::MIN_POSITIVE]`
fn cluster_space_light_aabb(
    inverse_view_transform: Mat4,
    projection_matrix: Mat4,
    light_sphere: &Sphere,
) -> (Vec3, Vec3) {
    let light_aabb_view = Aabb {
        center: Vec3A::from(inverse_view_transform * light_sphere.center.extend(1.0)),
        half_extents: Vec3A::splat(light_sphere.radius),
    };
    let (mut light_aabb_view_min, mut light_aabb_view_max) =
        (light_aabb_view.min(), light_aabb_view.max());

    // Constrain view z to be negative - i.e. in front of the camera
    // When view z is >= 0.0 and we're using a perspective projection, bad things happen.
    // At view z == 0.0, ndc x,y are mathematically undefined. At view z > 0.0, i.e. behind the camera,
    // the perspective projection flips the directions of the axes. This breaks assumptions about
    // use of min/max operations as something that was to the left in view space is now returning a
    // coordinate that for view z in front of the camera would be on the right, but at view z behind the
    // camera is on the left. So, we just constrain view z to be < 0.0 and necessarily in front of the camera.
    light_aabb_view_min.z = light_aabb_view_min.z.min(-f32::MIN_POSITIVE);
    light_aabb_view_max.z = light_aabb_view_max.z.min(-f32::MIN_POSITIVE);

    // Is there a cheaper way to do this? The problem is that because of perspective
    // the point at max z but min xy may be less xy in screenspace, and similar. As
    // such, projecting the min and max xy at both the closer and further z and taking
    // the min and max of those projected points addresses this.
    let (
        light_aabb_view_xymin_near,
        light_aabb_view_xymin_far,
        light_aabb_view_xymax_near,
        light_aabb_view_xymax_far,
    ) = (
        light_aabb_view_min,
        light_aabb_view_min.xy().extend(light_aabb_view_max.z),
        light_aabb_view_max.xy().extend(light_aabb_view_min.z),
        light_aabb_view_max,
    );
    let (
        light_aabb_clip_xymin_near,
        light_aabb_clip_xymin_far,
        light_aabb_clip_xymax_near,
        light_aabb_clip_xymax_far,
    ) = (
        projection_matrix * light_aabb_view_xymin_near.extend(1.0),
        projection_matrix * light_aabb_view_xymin_far.extend(1.0),
        projection_matrix * light_aabb_view_xymax_near.extend(1.0),
        projection_matrix * light_aabb_view_xymax_far.extend(1.0),
    );
    let (
        light_aabb_ndc_xymin_near,
        light_aabb_ndc_xymin_far,
        light_aabb_ndc_xymax_near,
        light_aabb_ndc_xymax_far,
    ) = (
        light_aabb_clip_xymin_near.xyz() / light_aabb_clip_xymin_near.w,
        light_aabb_clip_xymin_far.xyz() / light_aabb_clip_xymin_far.w,
        light_aabb_clip_xymax_near.xyz() / light_aabb_clip_xymax_near.w,
        light_aabb_clip_xymax_far.xyz() / light_aabb_clip_xymax_far.w,
    );
    let (light_aabb_ndc_min, light_aabb_ndc_max) = (
        light_aabb_ndc_xymin_near
            .min(light_aabb_ndc_xymin_far)
            .min(light_aabb_ndc_xymax_near)
            .min(light_aabb_ndc_xymax_far),
        light_aabb_ndc_xymin_near
            .max(light_aabb_ndc_xymin_far)
            .max(light_aabb_ndc_xymax_near)
            .max(light_aabb_ndc_xymax_far),
    );

    // clamp to ndc coords without depth
    let (aabb_min_ndc, aabb_max_ndc) = (
        light_aabb_ndc_min.xy().clamp(NDC_MIN, NDC_MAX),
        light_aabb_ndc_max.xy().clamp(NDC_MIN, NDC_MAX),
    );

    // pack unadjusted z depth into the vecs
    (
        aabb_min_ndc.extend(light_aabb_view_min.z),
        aabb_max_ndc.extend(light_aabb_view_max.z),
    )
}

fn screen_to_view(screen_size: Vec2, inverse_projection: Mat4, screen: Vec2, ndc_z: f32) -> Vec4 {
    let tex_coord = screen / screen_size;
    let clip = Vec4::new(
        tex_coord.x * 2.0 - 1.0,
        (1.0 - tex_coord.y) * 2.0 - 1.0,
        ndc_z,
        1.0,
    );
    clip_to_view(inverse_projection, clip)
}
const NDC_MIN: Vec2 = Vec2::NEG_ONE;
const NDC_MAX: Vec2 = Vec2::ONE;

// Calculate the intersection of a ray from the eye through the view space position to a z plane
fn line_intersection_to_z_plane(origin: Vec3, p: Vec3, z: f32) -> Vec3 {
    let v = p - origin;
    let t = (z - Vec3::Z.dot(origin)) / Vec3::Z.dot(v);
    origin + t * v
}

#[allow(clippy::too_many_arguments)]
fn compute_aabb_for_cluster(
    z_near: f32,
    z_far: f32,
    tile_size: Vec2,
    screen_size: Vec2,
    inverse_projection: Mat4,
    is_orthographic: bool,
    cluster_dimensions: UVec3,
    ijk: UVec3,
) -> Aabb {
    let ijk = ijk.as_vec3();

    // Calculate the minimum and maximum points in screen space
    let p_min = ijk.xy() * tile_size;
    let p_max = p_min + tile_size;

    let cluster_min;
    let cluster_max;
    if is_orthographic {
        // Use linear depth slicing for orthographic

        // Convert to view space at the cluster near and far planes
        // NOTE: 1.0 is the near plane due to using reverse z projections
        let p_min = screen_to_view(
            screen_size,
            inverse_projection,
            p_min,
            1.0 - (ijk.z / cluster_dimensions.z as f32),
        )
        .xyz();
        let p_max = screen_to_view(
            screen_size,
            inverse_projection,
            p_max,
            1.0 - ((ijk.z + 1.0) / cluster_dimensions.z as f32),
        )
        .xyz();

        cluster_min = p_min.min(p_max);
        cluster_max = p_min.max(p_max);
    } else {
        // Convert to view space at the near plane
        // NOTE: 1.0 is the near plane due to using reverse z projections
        let p_min = screen_to_view(screen_size, inverse_projection, p_min, 1.0);
        let p_max = screen_to_view(screen_size, inverse_projection, p_max, 1.0);

        let z_far_over_z_near = -z_far / -z_near;
        let cluster_near = if ijk.z == 0.0 {
            0.0
        } else {
            -z_near * z_far_over_z_near.powf((ijk.z - 1.0) / (cluster_dimensions.z - 1) as f32)
        };
        // NOTE: This could be simplified to:
        // cluster_far = cluster_near * z_far_over_z_near;
        let cluster_far = if cluster_dimensions.z == 1 {
            -z_far
        } else {
            -z_near * z_far_over_z_near.powf(ijk.z / (cluster_dimensions.z - 1) as f32)
        };

        // Calculate the four intersection points of the min and max points with the cluster near and far planes
        let p_min_near = line_intersection_to_z_plane(Vec3::ZERO, p_min.xyz(), cluster_near);
        let p_min_far = line_intersection_to_z_plane(Vec3::ZERO, p_min.xyz(), cluster_far);
        let p_max_near = line_intersection_to_z_plane(Vec3::ZERO, p_max.xyz(), cluster_near);
        let p_max_far = line_intersection_to_z_plane(Vec3::ZERO, p_max.xyz(), cluster_far);

        cluster_min = p_min_near.min(p_min_far).min(p_max_near.min(p_max_far));
        cluster_max = p_min_near.max(p_min_far).max(p_max_near.max(p_max_far));
    }

    Aabb::from_min_max(cluster_min, cluster_max)
}

// Sort lights by
// - point-light vs spot-light, so that we can iterate point lights and spot lights in contiguous blocks in the fragment shader,
// - then those with shadows enabled first, so that the index can be used to render at most `point_light_shadow_maps_count`
//   point light shadows and `spot_light_shadow_maps_count` spot light shadow maps,
// - then by entity as a stable key to ensure that a consistent set of lights are chosen if the light count limit is exceeded.
pub(crate) fn point_light_order(
    (entity_1, shadows_enabled_1, is_spot_light_1): (&Entity, &bool, &bool),
    (entity_2, shadows_enabled_2, is_spot_light_2): (&Entity, &bool, &bool),
) -> std::cmp::Ordering {
    is_spot_light_1
        .cmp(is_spot_light_2) // pointlights before spot lights
        .then_with(|| shadows_enabled_2.cmp(shadows_enabled_1)) // shadow casters before non-casters
        .then_with(|| entity_1.cmp(entity_2)) // stable
}

#[derive(Clone, Copy)]
// data required for assigning lights to clusters
pub(crate) struct PointLightAssignmentData {
    entity: Entity,
    translation: Vec3,
    rotation: Quat,
    range: f32,
    shadows_enabled: bool,
    spot_light_angle: Option<f32>,
}

#[derive(Default)]
pub struct GlobalVisiblePointLights {
    entities: HashSet<Entity>,
}

impl GlobalVisiblePointLights {
    #[inline]
    pub fn iter(&self) -> impl Iterator<Item = &Entity> {
        self.entities.iter()
    }

    #[inline]
    pub fn contains(&self, entity: Entity) -> bool {
        self.entities.contains(&entity)
    }
}

// NOTE: Run this before update_point_light_frusta!
#[allow(clippy::too_many_arguments)]
pub(crate) fn assign_lights_to_clusters(
    mut commands: Commands,
    mut global_lights: ResMut<GlobalVisiblePointLights>,
    mut views: Query<(
        Entity,
        &GlobalTransform,
        &Camera,
        &Frustum,
        &ClusterConfig,
        &mut Clusters,
        Option<&mut VisiblePointLights>,
    )>,
<<<<<<< HEAD
    lights_query: Query<(Entity, &GlobalTransform, &PointLight, &ComputedVisibility)>,
=======
    point_lights_query: Query<(Entity, &GlobalTransform, &PointLight, &Visibility)>,
    spot_lights_query: Query<(Entity, &GlobalTransform, &SpotLight, &Visibility)>,
>>>>>>> df7736c5
    mut lights: Local<Vec<PointLightAssignmentData>>,
    mut cluster_aabb_spheres: Local<Vec<Option<Sphere>>>,
    mut max_point_lights_warning_emitted: Local<bool>,
    render_device: Option<Res<RenderDevice>>,
) {
    let render_device = match render_device {
        Some(render_device) => render_device,
        None => return,
    };

    global_lights.entities.clear();
    lights.clear();
    // collect just the relevant light query data into a persisted vec to avoid reallocating each frame
    lights.extend(
        point_lights_query
            .iter()
            .filter(|(.., visibility)| visibility.is_visible)
            .map(
                |(entity, transform, point_light, _visibility)| PointLightAssignmentData {
                    entity,
                    translation: transform.translation,
                    rotation: Quat::default(),
                    shadows_enabled: point_light.shadows_enabled,
                    range: point_light.range,
                    spot_light_angle: None,
                },
            ),
    );
    lights.extend(
        spot_lights_query
            .iter()
            .filter(|(.., visibility)| visibility.is_visibile_in_hierarchy)
            .map(
                |(entity, transform, spot_light, _visibility)| PointLightAssignmentData {
                    entity,
                    translation: transform.translation,
                    rotation: transform.rotation,
                    shadows_enabled: spot_light.shadows_enabled,
                    range: spot_light.range,
                    spot_light_angle: Some(spot_light.outer_angle),
                },
            ),
    );

    let clustered_forward_buffer_binding_type =
        render_device.get_supported_read_only_binding_type(CLUSTERED_FORWARD_STORAGE_BUFFER_COUNT);
    let supports_storage_buffers = matches!(
        clustered_forward_buffer_binding_type,
        BufferBindingType::Storage { .. }
    );
    if lights.len() > MAX_UNIFORM_BUFFER_POINT_LIGHTS && !supports_storage_buffers {
        lights.sort_by(|light_1, light_2| {
            point_light_order(
                (
                    &light_1.entity,
                    &light_1.shadows_enabled,
                    &light_1.spot_light_angle.is_some(),
                ),
                (
                    &light_2.entity,
                    &light_2.shadows_enabled,
                    &light_2.spot_light_angle.is_some(),
                ),
            )
        });

        // check each light against each view's frustum, keep only those that affect at least one of our views
        let frusta: Vec<_> = views
            .iter()
            .map(|(_, _, _, frustum, _, _, _)| *frustum)
            .collect();
        let mut lights_in_view_count = 0;
        lights.retain(|light| {
            // take one extra light to check if we should emit the warning
            if lights_in_view_count == MAX_UNIFORM_BUFFER_POINT_LIGHTS + 1 {
                false
            } else {
                let light_sphere = Sphere {
                    center: Vec3A::from(light.translation),
                    radius: light.range,
                };

                let light_in_view = frusta
                    .iter()
                    .any(|frustum| frustum.intersects_sphere(&light_sphere, true));

                if light_in_view {
                    lights_in_view_count += 1;
                }

                light_in_view
            }
        });

        if lights.len() > MAX_UNIFORM_BUFFER_POINT_LIGHTS && !*max_point_lights_warning_emitted {
            warn!(
                "MAX_UNIFORM_BUFFER_POINT_LIGHTS ({}) exceeded",
                MAX_UNIFORM_BUFFER_POINT_LIGHTS
            );
            *max_point_lights_warning_emitted = true;
        }

        lights.truncate(MAX_UNIFORM_BUFFER_POINT_LIGHTS);
    }

    for (view_entity, camera_transform, camera, frustum, config, clusters, mut visible_lights) in
        &mut views
    {
        let clusters = clusters.into_inner();

        if matches!(config, ClusterConfig::None) {
            if visible_lights.is_some() {
                commands.entity(view_entity).remove::<VisiblePointLights>();
            }
            clusters.clear();
            continue;
        }

        let screen_size = if let Some(screen_size) = camera.physical_viewport_size() {
            screen_size
        } else {
            clusters.clear();
            continue;
        };

        let mut requested_cluster_dimensions = config.dimensions_for_screen_size(screen_size);

        let view_transform = camera_transform.compute_matrix();
        let inverse_view_transform = view_transform.inverse();
        let is_orthographic = camera.projection_matrix().w_axis.w == 1.0;

        let far_z = match config.far_z_mode() {
            ClusterFarZMode::MaxLightRange => {
                let inverse_view_row_2 = inverse_view_transform.row(2);
                lights
                    .iter()
                    .map(|light| {
                        -inverse_view_row_2.dot(light.translation.extend(1.0)) + light.range
                    })
                    .reduce(f32::max)
                    .unwrap_or(0.0)
            }
            ClusterFarZMode::Constant(far) => far,
        };
        let first_slice_depth = match (is_orthographic, requested_cluster_dimensions.z) {
            (true, _) => {
                // NOTE: Based on glam's Mat4::orthographic_rh(), as used to calculate the orthographic projection
                // matrix, we can calculate the projection's view-space near plane as follows:
                // component 3,2 = r * near and 2,2 = r where r = 1.0 / (near - far)
                // There is a caveat here that when calculating the projection matrix, near and far were swapped to give
                // reversed z, consistent with the perspective projection. So,
                // 3,2 = r * far and 2,2 = r where r = 1.0 / (far - near)
                // rearranging r = 1.0 / (far - near), r * (far - near) = 1.0, r * far - 1.0 = r * near, near = (r * far - 1.0) / r
                // = (3,2 - 1.0) / 2,2
                (camera.projection_matrix().w_axis.z - 1.0) / camera.projection_matrix().z_axis.z
            }
            (false, 1) => config.first_slice_depth().max(far_z),
            _ => config.first_slice_depth(),
        };
        // NOTE: Ensure the far_z is at least as far as the first_depth_slice to avoid clustering problems.
        let far_z = far_z.max(first_slice_depth);
        let cluster_factors = calculate_cluster_factors(
            first_slice_depth,
            far_z,
            requested_cluster_dimensions.z as f32,
            is_orthographic,
        );

        if config.dynamic_resizing() {
            let mut cluster_index_estimate = 0.0;
            for light in lights.iter() {
                let light_sphere = Sphere {
                    center: Vec3A::from(light.translation),
                    radius: light.range,
                };

                // Check if the light is within the view frustum
                if !frustum.intersects_sphere(&light_sphere, true) {
                    continue;
                }

                // calculate a conservative aabb estimate of number of clusters affected by this light
                // this overestimates index counts by at most 50% (and typically much less) when the whole light range is in view
                // it can overestimate more significantly when light ranges are only partially in view
                let (light_aabb_min, light_aabb_max) = cluster_space_light_aabb(
                    inverse_view_transform,
                    camera.projection_matrix(),
                    &light_sphere,
                );

                // since we won't adjust z slices we can calculate exact number of slices required in z dimension
                let z_cluster_min = view_z_to_z_slice(
                    cluster_factors,
                    requested_cluster_dimensions.z,
                    light_aabb_min.z,
                    is_orthographic,
                );
                let z_cluster_max = view_z_to_z_slice(
                    cluster_factors,
                    requested_cluster_dimensions.z,
                    light_aabb_max.z,
                    is_orthographic,
                );
                let z_count =
                    z_cluster_min.max(z_cluster_max) - z_cluster_min.min(z_cluster_max) + 1;

                // calculate x/y count using floats to avoid overestimating counts due to large initial tile sizes
                let xy_min = light_aabb_min.xy();
                let xy_max = light_aabb_max.xy();
                // multiply by 0.5 to move from [-1,1] to [-0.5, 0.5], max extent of 1 in each dimension
                let xy_count = (xy_max - xy_min)
                    * 0.5
                    * Vec2::new(
                        requested_cluster_dimensions.x as f32,
                        requested_cluster_dimensions.y as f32,
                    );

                // add up to 2 to each axis to account for overlap
                let x_overlap = if xy_min.x <= -1.0 { 0.0 } else { 1.0 }
                    + if xy_max.x >= 1.0 { 0.0 } else { 1.0 };
                let y_overlap = if xy_min.y <= -1.0 { 0.0 } else { 1.0 }
                    + if xy_max.y >= 1.0 { 0.0 } else { 1.0 };
                cluster_index_estimate +=
                    (xy_count.x + x_overlap) * (xy_count.y + y_overlap) * z_count as f32;
            }

            if cluster_index_estimate > ViewClusterBindings::MAX_INDICES as f32 {
                // scale x and y cluster count to be able to fit all our indices

                // we take the ratio of the actual indices over the index estimate.
                // this not not guaranteed to be small enough due to overlapped tiles, but
                // the conservative estimate is more than sufficient to cover the
                // difference
                let index_ratio =
                    ViewClusterBindings::MAX_INDICES as f32 / cluster_index_estimate as f32;
                let xy_ratio = index_ratio.sqrt();

                requested_cluster_dimensions.x =
                    ((requested_cluster_dimensions.x as f32 * xy_ratio).floor() as u32).max(1);
                requested_cluster_dimensions.y =
                    ((requested_cluster_dimensions.y as f32 * xy_ratio).floor() as u32).max(1);
            }
        }

        clusters.update(screen_size, requested_cluster_dimensions);
        clusters.near = first_slice_depth;
        clusters.far = far_z;

        // NOTE: Maximum 4096 clusters due to uniform buffer size constraints
        debug_assert!(
            clusters.dimensions.x * clusters.dimensions.y * clusters.dimensions.z <= 4096
        );

        let inverse_projection = camera.projection_matrix().inverse();

        for lights in &mut clusters.lights {
            lights.entities.clear();
            lights.point_light_count = 0;
            lights.spot_light_count = 0;
        }
        let cluster_count =
            (clusters.dimensions.x * clusters.dimensions.y * clusters.dimensions.z) as usize;
        clusters
            .lights
            .resize_with(cluster_count, VisiblePointLights::default);

        // initialize empty cluster bounding spheres
        cluster_aabb_spheres.clear();
        cluster_aabb_spheres.extend(std::iter::repeat(None).take(cluster_count));

        // Calculate the x/y/z cluster frustum planes in view space
        let mut x_planes = Vec::with_capacity(clusters.dimensions.x as usize + 1);
        let mut y_planes = Vec::with_capacity(clusters.dimensions.y as usize + 1);
        let mut z_planes = Vec::with_capacity(clusters.dimensions.z as usize + 1);

        if is_orthographic {
            let x_slices = clusters.dimensions.x as f32;
            for x in 0..=clusters.dimensions.x {
                let x_proportion = x as f32 / x_slices;
                let x_pos = x_proportion * 2.0 - 1.0;
                let view_x = clip_to_view(inverse_projection, Vec4::new(x_pos, 0.0, 1.0, 1.0)).x;
                let normal = Vec3::X;
                let d = view_x * normal.x;
                x_planes.push(Plane::new(normal.extend(d)));
            }

            let y_slices = clusters.dimensions.y as f32;
            for y in 0..=clusters.dimensions.y {
                let y_proportion = 1.0 - y as f32 / y_slices;
                let y_pos = y_proportion * 2.0 - 1.0;
                let view_y = clip_to_view(inverse_projection, Vec4::new(0.0, y_pos, 1.0, 1.0)).y;
                let normal = Vec3::Y;
                let d = view_y * normal.y;
                y_planes.push(Plane::new(normal.extend(d)));
            }
        } else {
            let x_slices = clusters.dimensions.x as f32;
            for x in 0..=clusters.dimensions.x {
                let x_proportion = x as f32 / x_slices;
                let x_pos = x_proportion * 2.0 - 1.0;
                let nb = clip_to_view(inverse_projection, Vec4::new(x_pos, -1.0, 1.0, 1.0)).xyz();
                let nt = clip_to_view(inverse_projection, Vec4::new(x_pos, 1.0, 1.0, 1.0)).xyz();
                let normal = nb.cross(nt);
                let d = nb.dot(normal);
                x_planes.push(Plane::new(normal.extend(d)));
            }

            let y_slices = clusters.dimensions.y as f32;
            for y in 0..=clusters.dimensions.y {
                let y_proportion = 1.0 - y as f32 / y_slices;
                let y_pos = y_proportion * 2.0 - 1.0;
                let nl = clip_to_view(inverse_projection, Vec4::new(-1.0, y_pos, 1.0, 1.0)).xyz();
                let nr = clip_to_view(inverse_projection, Vec4::new(1.0, y_pos, 1.0, 1.0)).xyz();
                let normal = nr.cross(nl);
                let d = nr.dot(normal);
                y_planes.push(Plane::new(normal.extend(d)));
            }
        }

        let z_slices = clusters.dimensions.z;
        for z in 0..=z_slices {
            let view_z = z_slice_to_view_z(first_slice_depth, far_z, z_slices, z, is_orthographic);
            let normal = -Vec3::Z;
            let d = view_z * normal.z;
            z_planes.push(Plane::new(normal.extend(d)));
        }

        let mut update_from_light_intersections = |visible_lights: &mut Vec<Entity>| {
            for light in lights.iter() {
                let light_sphere = Sphere {
                    center: Vec3A::from(light.translation),
                    radius: light.range,
                };

                // Check if the light is within the view frustum
                if !frustum.intersects_sphere(&light_sphere, true) {
                    continue;
                }

                // NOTE: The light intersects the frustum so it must be visible and part of the global set
                global_lights.entities.insert(light.entity);
                visible_lights.push(light.entity);

                // note: caching seems to be slower than calling twice for this aabb calculation
                let (light_aabb_xy_ndc_z_view_min, light_aabb_xy_ndc_z_view_max) =
                    cluster_space_light_aabb(
                        inverse_view_transform,
                        camera.projection_matrix(),
                        &light_sphere,
                    );

                let min_cluster = ndc_position_to_cluster(
                    clusters.dimensions,
                    cluster_factors,
                    is_orthographic,
                    light_aabb_xy_ndc_z_view_min,
                    light_aabb_xy_ndc_z_view_min.z,
                );
                let max_cluster = ndc_position_to_cluster(
                    clusters.dimensions,
                    cluster_factors,
                    is_orthographic,
                    light_aabb_xy_ndc_z_view_max,
                    light_aabb_xy_ndc_z_view_max.z,
                );
                let (min_cluster, max_cluster) =
                    (min_cluster.min(max_cluster), min_cluster.max(max_cluster));

                // What follows is the Iterative Sphere Refinement algorithm from Just Cause 3
                // Persson et al, Practical Clustered Shading
                // http://newq.net/dl/pub/s2015_practical.pdf
                // NOTE: A sphere under perspective projection is no longer a sphere. It gets
                // stretched and warped, which prevents simpler algorithms from being correct
                // as they often assume that the widest part of the sphere under projection is the
                // center point on the axis of interest plus the radius, and that is not true!
                let view_light_sphere = Sphere {
                    center: Vec3A::from(inverse_view_transform * light_sphere.center.extend(1.0)),
                    radius: light_sphere.radius,
                };
                let spot_light_dir_sin_cos = light.spot_light_angle.map(|angle| {
                    let (angle_sin, angle_cos) = angle.sin_cos();
                    (
                        (inverse_view_transform * (light.rotation * Vec3::Z).extend(0.0))
                            .truncate(),
                        angle_sin,
                        angle_cos,
                    )
                });
                let light_center_clip =
                    camera.projection_matrix() * view_light_sphere.center.extend(1.0);
                let light_center_ndc = light_center_clip.xyz() / light_center_clip.w;
                let cluster_coordinates = ndc_position_to_cluster(
                    clusters.dimensions,
                    cluster_factors,
                    is_orthographic,
                    light_center_ndc,
                    view_light_sphere.center.z,
                );
                let z_center = if light_center_ndc.z <= 1.0 {
                    Some(cluster_coordinates.z)
                } else {
                    None
                };
                let y_center = if light_center_ndc.y > 1.0 {
                    None
                } else if light_center_ndc.y < -1.0 {
                    Some(clusters.dimensions.y + 1)
                } else {
                    Some(cluster_coordinates.y)
                };
                for z in min_cluster.z..=max_cluster.z {
                    let mut z_light = view_light_sphere.clone();
                    if z_center.is_none() || z != z_center.unwrap() {
                        // The z plane closer to the light has the larger radius circle where the
                        // light sphere intersects the z plane.
                        let z_plane = if z_center.is_some() && z < z_center.unwrap() {
                            z_planes[(z + 1) as usize]
                        } else {
                            z_planes[z as usize]
                        };
                        // Project the sphere to this z plane and use its radius as the radius of a
                        // new, refined sphere.
                        if let Some(projected) = project_to_plane_z(z_light, z_plane) {
                            z_light = projected;
                        } else {
                            continue;
                        }
                    }
                    for y in min_cluster.y..=max_cluster.y {
                        let mut y_light = z_light.clone();
                        if y_center.is_none() || y != y_center.unwrap() {
                            // The y plane closer to the light has the larger radius circle where the
                            // light sphere intersects the y plane.
                            let y_plane = if y_center.is_some() && y < y_center.unwrap() {
                                y_planes[(y + 1) as usize]
                            } else {
                                y_planes[y as usize]
                            };
                            // Project the refined sphere to this y plane and use its radius as the
                            // radius of a new, even more refined sphere.
                            if let Some(projected) =
                                project_to_plane_y(y_light, y_plane, is_orthographic)
                            {
                                y_light = projected;
                            } else {
                                continue;
                            }
                        }
                        // Loop from the left to find the first affected cluster
                        let mut min_x = min_cluster.x;
                        loop {
                            if min_x >= max_cluster.x
                                || -get_distance_x(
                                    x_planes[(min_x + 1) as usize],
                                    y_light.center,
                                    is_orthographic,
                                ) + y_light.radius
                                    > 0.0
                            {
                                break;
                            }
                            min_x += 1;
                        }
                        // Loop from the right to find the last affected cluster
                        let mut max_x = max_cluster.x;
                        loop {
                            if max_x <= min_x
                                || get_distance_x(
                                    x_planes[max_x as usize],
                                    y_light.center,
                                    is_orthographic,
                                ) + y_light.radius
                                    > 0.0
                            {
                                break;
                            }
                            max_x -= 1;
                        }
                        let mut cluster_index = ((y * clusters.dimensions.x + min_x)
                            * clusters.dimensions.z
                            + z) as usize;

                        if let Some((view_light_direction, angle_sin, angle_cos)) =
                            spot_light_dir_sin_cos
                        {
                            for x in min_x..=max_x {
                                // further culling for spot lights
                                // get or initialize cluster bounding sphere
                                let cluster_aabb_sphere = &mut cluster_aabb_spheres[cluster_index];
                                let cluster_aabb_sphere = if let Some(sphere) = cluster_aabb_sphere
                                {
                                    &*sphere
                                } else {
                                    let aabb = compute_aabb_for_cluster(
                                        first_slice_depth,
                                        far_z,
                                        clusters.tile_size.as_vec2(),
                                        screen_size.as_vec2(),
                                        inverse_projection,
                                        is_orthographic,
                                        clusters.dimensions,
                                        UVec3::new(x, y, z),
                                    );
                                    let sphere = Sphere {
                                        center: aabb.center,
                                        radius: aabb.half_extents.length(),
                                    };
                                    *cluster_aabb_sphere = Some(sphere);
                                    cluster_aabb_sphere.as_ref().unwrap()
                                };

                                // test -- based on https://bartwronski.com/2017/04/13/cull-that-cone/
                                let spot_light_offset = Vec3::from(
                                    view_light_sphere.center - cluster_aabb_sphere.center,
                                );
                                let spot_light_dist_sq = spot_light_offset.length_squared();
                                let v1_len = spot_light_offset.dot(view_light_direction);

                                let distance_closest_point = (angle_cos
                                    * (spot_light_dist_sq - v1_len * v1_len).sqrt())
                                    - v1_len * angle_sin;
                                let angle_cull =
                                    distance_closest_point > cluster_aabb_sphere.radius;

                                let front_cull = v1_len > cluster_aabb_sphere.radius + light.range;
                                let back_cull = v1_len < -cluster_aabb_sphere.radius;

                                if !angle_cull && !front_cull && !back_cull {
                                    // this cluster is affected by the spot light
                                    clusters.lights[cluster_index].entities.push(light.entity);
                                    clusters.lights[cluster_index].spot_light_count += 1;
                                }
                                cluster_index += clusters.dimensions.z as usize;
                            }
                        } else {
                            for _ in min_x..=max_x {
                                // all clusters within range are affected by point lights
                                clusters.lights[cluster_index].entities.push(light.entity);
                                clusters.lights[cluster_index].point_light_count += 1;
                                cluster_index += clusters.dimensions.z as usize;
                            }
                        }
                    }
                }
            }
        };

        // reuse existing visible lights Vec, if it exists
        if let Some(visible_lights) = visible_lights.as_mut() {
            visible_lights.entities.clear();
            update_from_light_intersections(&mut visible_lights.entities);
        } else {
            let mut entities = Vec::new();
            update_from_light_intersections(&mut entities);
            commands.entity(view_entity).insert(VisiblePointLights {
                entities,
                ..Default::default()
            });
        }
    }
}

// NOTE: This exploits the fact that a x-plane normal has only x and z components
fn get_distance_x(plane: Plane, point: Vec3A, is_orthographic: bool) -> f32 {
    if is_orthographic {
        point.x - plane.d()
    } else {
        // Distance from a point to a plane:
        // signed distance to plane = (nx * px + ny * py + nz * pz + d) / n.length()
        // NOTE: For a x-plane, ny and d are 0 and we have a unit normal
        //                          = nx * px + nz * pz
        plane.normal_d().xz().dot(point.xz())
    }
}

// NOTE: This exploits the fact that a z-plane normal has only a z component
fn project_to_plane_z(z_light: Sphere, z_plane: Plane) -> Option<Sphere> {
    // p = sphere center
    // n = plane normal
    // d = n.p if p is in the plane
    // NOTE: For a z-plane, nx and ny are both 0
    // d = px * nx + py * ny + pz * nz
    //   = pz * nz
    // => pz = d / nz
    let z = z_plane.d() / z_plane.normal_d().z;
    let distance_to_plane = z - z_light.center.z;
    if distance_to_plane.abs() > z_light.radius {
        return None;
    }
    Some(Sphere {
        center: Vec3A::from(z_light.center.xy().extend(z)),
        // hypotenuse length = radius
        // pythagorus = (distance to plane)^2 + b^2 = radius^2
        radius: (z_light.radius * z_light.radius - distance_to_plane * distance_to_plane).sqrt(),
    })
}

// NOTE: This exploits the fact that a y-plane normal has only y and z components
fn project_to_plane_y(y_light: Sphere, y_plane: Plane, is_orthographic: bool) -> Option<Sphere> {
    let distance_to_plane = if is_orthographic {
        y_plane.d() - y_light.center.y
    } else {
        -y_light.center.yz().dot(y_plane.normal_d().yz())
    };

    if distance_to_plane.abs() > y_light.radius {
        return None;
    }
    Some(Sphere {
        center: y_light.center + distance_to_plane * y_plane.normal(),
        radius: (y_light.radius * y_light.radius - distance_to_plane * distance_to_plane).sqrt(),
    })
}

pub fn update_directional_light_frusta(
    mut views: Query<
        (
            &GlobalTransform,
            &DirectionalLight,
            &mut Frustum,
            &ComputedVisibility,
        ),
        Or<(Changed<GlobalTransform>, Changed<DirectionalLight>)>,
    >,
) {
    for (transform, directional_light, mut frustum, visibility) in &mut views {
        // The frustum is used for culling meshes to the light for shadow mapping
        // so if shadow mapping is disabled for this light, then the frustum is
        // not needed.
        if !directional_light.shadows_enabled || !visibility.is_visibile_in_hierarchy {
            continue;
        }

        let view_projection = directional_light.shadow_projection.get_projection_matrix()
            * transform.compute_matrix().inverse();
        *frustum = Frustum::from_view_projection(
            &view_projection,
            &transform.translation,
            &transform.back(),
            directional_light.shadow_projection.far(),
        );
    }
}

// NOTE: Run this after assign_lights_to_clusters!
pub fn update_point_light_frusta(
    global_lights: Res<GlobalVisiblePointLights>,
    mut views: Query<
        (Entity, &GlobalTransform, &PointLight, &mut CubemapFrusta),
        Or<(Changed<GlobalTransform>, Changed<PointLight>)>,
    >,
) {
    let projection =
        Mat4::perspective_infinite_reverse_rh(std::f32::consts::FRAC_PI_2, 1.0, POINT_LIGHT_NEAR_Z);
    let view_rotations = CUBE_MAP_FACES
        .iter()
        .map(|CubeMapFace { target, up }| GlobalTransform::identity().looking_at(*target, *up))
        .collect::<Vec<_>>();

    for (entity, transform, point_light, mut cubemap_frusta) in &mut views {
        // The frusta are used for culling meshes to the light for shadow mapping
        // so if shadow mapping is disabled for this light, then the frusta are
        // not needed.
        // Also, if the light is not relevant for any cluster, it will not be in the
        // global lights set and so there is no need to update its frusta.
        if !point_light.shadows_enabled || !global_lights.entities.contains(&entity) {
            continue;
        }

        // ignore scale because we don't want to effectively scale light radius and range
        // by applying those as a view transform to shadow map rendering of objects
        // and ignore rotation because we want the shadow map projections to align with the axes
        let view_translation = GlobalTransform::from_translation(transform.translation);
        let view_backward = transform.back();

        for (view_rotation, frustum) in view_rotations.iter().zip(cubemap_frusta.iter_mut()) {
            let view = view_translation * *view_rotation;
            let view_projection = projection * view.compute_matrix().inverse();

            *frustum = Frustum::from_view_projection(
                &view_projection,
                &transform.translation,
                &view_backward,
                point_light.range,
            );
        }
    }
}

pub fn update_spot_light_frusta(
    global_lights: Res<GlobalVisiblePointLights>,
    mut views: Query<
        (Entity, &GlobalTransform, &SpotLight, &mut Frustum),
        Or<(Changed<GlobalTransform>, Changed<SpotLight>)>,
    >,
) {
    for (entity, transform, spot_light, mut frustum) in views.iter_mut() {
        // The frusta are used for culling meshes to the light for shadow mapping
        // so if shadow mapping is disabled for this light, then the frusta are
        // not needed.
        // Also, if the light is not relevant for any cluster, it will not be in the
        // global lights set and so there is no need to update its frusta.
        if !spot_light.shadows_enabled || !global_lights.entities.contains(&entity) {
            continue;
        }

        // ignore scale because we don't want to effectively scale light radius and range
        // by applying those as a view transform to shadow map rendering of objects
        let view_translation = GlobalTransform::from_translation(transform.translation);
        let view_backward = transform.back();

        let spot_view = spot_light_view_matrix(transform);
        let spot_projection = spot_light_projection_matrix(spot_light.outer_angle);
        let view_projection = spot_projection * spot_view.inverse();

        *frustum = Frustum::from_view_projection(
            &view_projection,
            &view_translation.translation,
            &view_backward,
            spot_light.range,
        );
    }
}

pub fn check_light_mesh_visibility(
    visible_point_lights: Query<&VisiblePointLights>,
    mut point_lights: Query<(
        &PointLight,
        &GlobalTransform,
        &CubemapFrusta,
        &mut CubemapVisibleEntities,
        Option<&RenderLayers>,
    )>,
    mut spot_lights: Query<(
        &SpotLight,
        &GlobalTransform,
        &Frustum,
        &mut VisibleEntities,
        Option<&RenderLayers>,
<<<<<<< HEAD
        &ComputedVisibility,
=======
>>>>>>> df7736c5
    )>,
    mut directional_lights: Query<
        (
            &DirectionalLight,
            &Frustum,
            &mut VisibleEntities,
            Option<&RenderLayers>,
            &Visibility,
        ),
        Without<SpotLight>,
    >,
    mut visible_entity_query: Query<
        (
            Entity,
            &mut ComputedVisibility,
            Option<&RenderLayers>,
            Option<&Aabb>,
            Option<&GlobalTransform>,
        ),
        (Without<NotShadowCaster>, Without<DirectionalLight>),
    >,
) {
    // Directonal lights
<<<<<<< HEAD
    for (directional_light, frustum, mut visible_entities, maybe_view_mask, computed_visibility) in
        directional_lights.iter_mut()
=======
    for (directional_light, frustum, mut visible_entities, maybe_view_mask, visibility) in
        &mut directional_lights
>>>>>>> df7736c5
    {
        visible_entities.entities.clear();

        // NOTE: If shadow mapping is disabled for the light then it must have no visible entities
        if !directional_light.shadows_enabled || !computed_visibility.is_visibile_in_hierarchy {
            continue;
        }

        let view_mask = maybe_view_mask.copied().unwrap_or_default();

<<<<<<< HEAD
        for (entity, mut computed_visibility, maybe_entity_mask, maybe_aabb, maybe_transform) in
            visible_entity_query.iter_mut()
=======
        for (
            entity,
            visibility,
            mut computed_visibility,
            maybe_entity_mask,
            maybe_aabb,
            maybe_transform,
        ) in &mut visible_entity_query
>>>>>>> df7736c5
        {
            if !computed_visibility.is_visibile_in_hierarchy {
                continue;
            }

            let entity_mask = maybe_entity_mask.copied().unwrap_or_default();
            if !view_mask.intersects(&entity_mask) {
                continue;
            }

            // If we have an aabb and transform, do frustum culling
            if let (Some(aabb), Some(transform)) = (maybe_aabb, maybe_transform) {
                if !frustum.intersects_obb(aabb, &transform.compute_matrix(), true) {
                    continue;
                }
            }

            computed_visibility.is_visible_in_view = true;
            visible_entities.entities.push(entity);
        }

        // TODO: check for big changes in visible entities len() vs capacity() (ex: 2x) and resize
        // to prevent holding unneeded memory
    }

    for visible_lights in &visible_point_lights {
        for light_entity in visible_lights.entities.iter().copied() {
            // Point lights
            if let Ok((
                point_light,
                transform,
                cubemap_frusta,
                mut cubemap_visible_entities,
                maybe_view_mask,
            )) = point_lights.get_mut(light_entity)
            {
                for visible_entities in cubemap_visible_entities.iter_mut() {
                    visible_entities.entities.clear();
                }

                // NOTE: If shadow mapping is disabled for the light then it must have no visible entities
                if !point_light.shadows_enabled {
                    continue;
                }

                let view_mask = maybe_view_mask.copied().unwrap_or_default();
                let light_sphere = Sphere {
                    center: Vec3A::from(transform.translation),
                    radius: point_light.range,
                };

                for (
                    entity,
                    mut computed_visibility,
                    maybe_entity_mask,
                    maybe_aabb,
                    maybe_transform,
                ) in &mut visible_entity_query
                {
                    if !computed_visibility.is_visibile_in_hierarchy {
                        continue;
                    }

                    let entity_mask = maybe_entity_mask.copied().unwrap_or_default();
                    if !view_mask.intersects(&entity_mask) {
                        continue;
                    }

                    // If we have an aabb and transform, do frustum culling
                    if let (Some(aabb), Some(transform)) = (maybe_aabb, maybe_transform) {
                        let model_to_world = transform.compute_matrix();
                        // Do a cheap sphere vs obb test to prune out most meshes outside the sphere of the light
                        if !light_sphere.intersects_obb(aabb, &model_to_world) {
                            continue;
                        }

                        for (frustum, visible_entities) in cubemap_frusta
                            .iter()
                            .zip(cubemap_visible_entities.iter_mut())
                        {
                            if frustum.intersects_obb(aabb, &model_to_world, true) {
                                computed_visibility.is_visible_in_view = true;
                                visible_entities.entities.push(entity);
                            }
                        }
                    } else {
                        computed_visibility.is_visible_in_view = true;
                        for visible_entities in cubemap_visible_entities.iter_mut() {
                            visible_entities.entities.push(entity);
                        }
                    }
                }

                // TODO: check for big changes in visible entities len() vs capacity() (ex: 2x) and resize
                // to prevent holding unneeded memory
            }

            // spot lights
            if let Ok((point_light, transform, frustum, mut visible_entities, maybe_view_mask)) =
                spot_lights.get_mut(light_entity)
            {
                visible_entities.entities.clear();

                // NOTE: If shadow mapping is disabled for the light then it must have no visible entities
                if !point_light.shadows_enabled {
                    continue;
                }

                let view_mask = maybe_view_mask.copied().unwrap_or_default();
                let light_sphere = Sphere {
                    center: Vec3A::from(transform.translation),
                    radius: point_light.range,
                };

                for (
                    entity,
                    visibility,
                    mut computed_visibility,
                    maybe_entity_mask,
                    maybe_aabb,
                    maybe_transform,
                ) in visible_entity_query.iter_mut()
                {
                    if !visibility.is_visible {
                        continue;
                    }

                    let entity_mask = maybe_entity_mask.copied().unwrap_or_default();
                    if !view_mask.intersects(&entity_mask) {
                        continue;
                    }

                    // If we have an aabb and transform, do frustum culling
                    if let (Some(aabb), Some(transform)) = (maybe_aabb, maybe_transform) {
                        let model_to_world = transform.compute_matrix();
                        // Do a cheap sphere vs obb test to prune out most meshes outside the sphere of the light
                        if !light_sphere.intersects_obb(aabb, &model_to_world) {
                            continue;
                        }

                        if frustum.intersects_obb(aabb, &model_to_world, true) {
                            computed_visibility.is_visible = true;
                            visible_entities.entities.push(entity);
                        }
                    } else {
                        computed_visibility.is_visible = true;
                        visible_entities.entities.push(entity);
                    }
                }

                // TODO: check for big changes in visible entities len() vs capacity() (ex: 2x) and resize
                // to prevent holding unneeded memory
            }
        }
    }
}

#[cfg(test)]
mod test {
    use super::*;

    fn test_cluster_tiling(config: ClusterConfig, screen_size: UVec2) -> Clusters {
        let dims = config.dimensions_for_screen_size(screen_size);

        // note: near & far do not affect tiling
        let mut clusters = Clusters::default();
        clusters.update(screen_size, dims);

        // check we cover the screen
        assert!(clusters.tile_size.x * clusters.dimensions.x >= screen_size.x);
        assert!(clusters.tile_size.y * clusters.dimensions.y >= screen_size.y);
        // check a smaller number of clusters would not cover the screen
        assert!(clusters.tile_size.x * (clusters.dimensions.x - 1) < screen_size.x);
        assert!(clusters.tile_size.y * (clusters.dimensions.y - 1) < screen_size.y);
        // check a smaller tilesize would not cover the screen
        assert!((clusters.tile_size.x - 1) * clusters.dimensions.x < screen_size.x);
        assert!((clusters.tile_size.y - 1) * clusters.dimensions.y < screen_size.y);
        // check we don't have more clusters than pixels
        assert!(clusters.dimensions.x <= screen_size.x);
        assert!(clusters.dimensions.y <= screen_size.y);

        clusters
    }

    #[test]
    // check tiling for small screen sizes
    fn test_default_cluster_setup_small_screensizes() {
        for x in 1..100 {
            for y in 1..100 {
                let screen_size = UVec2::new(x, y);
                let clusters = test_cluster_tiling(ClusterConfig::default(), screen_size);
                assert!(
                    clusters.dimensions.x * clusters.dimensions.y * clusters.dimensions.z <= 4096
                );
            }
        }
    }

    #[test]
    // check tiling for long thin screen sizes
    fn test_default_cluster_setup_small_x() {
        for x in 1..10 {
            for y in 1..5000 {
                let screen_size = UVec2::new(x, y);
                let clusters = test_cluster_tiling(ClusterConfig::default(), screen_size);
                assert!(
                    clusters.dimensions.x * clusters.dimensions.y * clusters.dimensions.z <= 4096
                );

                let screen_size = UVec2::new(y, x);
                let clusters = test_cluster_tiling(ClusterConfig::default(), screen_size);
                assert!(
                    clusters.dimensions.x * clusters.dimensions.y * clusters.dimensions.z <= 4096
                );
            }
        }
    }
}<|MERGE_RESOLUTION|>--- conflicted
+++ resolved
@@ -793,12 +793,8 @@
         &mut Clusters,
         Option<&mut VisiblePointLights>,
     )>,
-<<<<<<< HEAD
-    lights_query: Query<(Entity, &GlobalTransform, &PointLight, &ComputedVisibility)>,
-=======
-    point_lights_query: Query<(Entity, &GlobalTransform, &PointLight, &Visibility)>,
-    spot_lights_query: Query<(Entity, &GlobalTransform, &SpotLight, &Visibility)>,
->>>>>>> df7736c5
+    point_lights_query: Query<(Entity, &GlobalTransform, &PointLight, &ComputedVisibility)>,
+    spot_lights_query: Query<(Entity, &GlobalTransform, &SpotLight, &ComputedVisibility)>,
     mut lights: Local<Vec<PointLightAssignmentData>>,
     mut cluster_aabb_spheres: Local<Vec<Option<Sphere>>>,
     mut max_point_lights_warning_emitted: Local<bool>,
@@ -815,7 +811,7 @@
     lights.extend(
         point_lights_query
             .iter()
-            .filter(|(.., visibility)| visibility.is_visible)
+            .filter(|(.., visibility)| visibility.is_visibile_in_hierarchy)
             .map(
                 |(entity, transform, point_light, _visibility)| PointLightAssignmentData {
                     entity,
@@ -830,7 +826,7 @@
     lights.extend(
         spot_lights_query
             .iter()
-            .filter(|(.., visibility)| visibility.is_visibile_in_hierarchy)
+            .filter(|(.., visibility)| visibility.is_visible())
             .map(
                 |(entity, transform, spot_light, _visibility)| PointLightAssignmentData {
                     entity,
@@ -1538,10 +1534,6 @@
         &Frustum,
         &mut VisibleEntities,
         Option<&RenderLayers>,
-<<<<<<< HEAD
-        &ComputedVisibility,
-=======
->>>>>>> df7736c5
     )>,
     mut directional_lights: Query<
         (
@@ -1549,7 +1541,7 @@
             &Frustum,
             &mut VisibleEntities,
             Option<&RenderLayers>,
-            &Visibility,
+            &ComputedVisibility,
         ),
         Without<SpotLight>,
     >,
@@ -1565,13 +1557,8 @@
     >,
 ) {
     // Directonal lights
-<<<<<<< HEAD
     for (directional_light, frustum, mut visible_entities, maybe_view_mask, computed_visibility) in
-        directional_lights.iter_mut()
-=======
-    for (directional_light, frustum, mut visible_entities, maybe_view_mask, visibility) in
         &mut directional_lights
->>>>>>> df7736c5
     {
         visible_entities.entities.clear();
 
@@ -1582,19 +1569,8 @@
 
         let view_mask = maybe_view_mask.copied().unwrap_or_default();
 
-<<<<<<< HEAD
         for (entity, mut computed_visibility, maybe_entity_mask, maybe_aabb, maybe_transform) in
-            visible_entity_query.iter_mut()
-=======
-        for (
-            entity,
-            visibility,
-            mut computed_visibility,
-            maybe_entity_mask,
-            maybe_aabb,
-            maybe_transform,
-        ) in &mut visible_entity_query
->>>>>>> df7736c5
+            &mut visible_entity_query
         {
             if !computed_visibility.is_visibile_in_hierarchy {
                 continue;
@@ -1654,7 +1630,7 @@
                     maybe_transform,
                 ) in &mut visible_entity_query
                 {
-                    if !computed_visibility.is_visibile_in_hierarchy {
+                    if !computed_visibility.is_visible() {
                         continue;
                     }
 
@@ -1711,14 +1687,13 @@
 
                 for (
                     entity,
-                    visibility,
                     mut computed_visibility,
                     maybe_entity_mask,
                     maybe_aabb,
                     maybe_transform,
                 ) in visible_entity_query.iter_mut()
                 {
-                    if !visibility.is_visible {
+                    if !computed_visibility.is_visibile_in_hierarchy {
                         continue;
                     }
 
@@ -1736,11 +1711,11 @@
                         }
 
                         if frustum.intersects_obb(aabb, &model_to_world, true) {
-                            computed_visibility.is_visible = true;
+                            computed_visibility.is_visible_in_view = true;
                             visible_entities.entities.push(entity);
                         }
                     } else {
-                        computed_visibility.is_visible = true;
+                        computed_visibility.is_visible_in_view = true;
                         visible_entities.entities.push(entity);
                     }
                 }
