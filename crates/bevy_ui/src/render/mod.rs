--- conflicted
+++ resolved
@@ -14,20 +14,14 @@
 use bevy_render::{
     camera::{Camera, CameraProjection, DepthCalculation, OrthographicProjection, WindowOrigin},
     color::Color,
-    prelude::ComputedVisibility,
     render_asset::RenderAssets,
     render_graph::{RenderGraph, RunGraphOnViewNode, SlotInfo, SlotType},
     render_phase::{sort_phase_system, AddRenderCommand, DrawFunctions, RenderPhase},
     render_resource::*,
     renderer::{RenderDevice, RenderQueue},
     texture::Image,
-<<<<<<< HEAD
-    view::{ExtractedView, ViewUniforms},
-    RenderApp, RenderStage, RenderWorld,
-=======
-    view::{ExtractedView, ViewUniforms, Visibility},
+    view::{ComputedVisibility, ExtractedView, ViewUniforms},
     Extract, RenderApp, RenderStage,
->>>>>>> df7736c5
 };
 use bevy_sprite::{Rect, SpriteAssetEvents, TextureAtlas};
 use bevy_text::{DefaultTextPipeline, Text};
@@ -180,18 +174,6 @@
 }
 
 pub fn extract_uinodes(
-<<<<<<< HEAD
-    mut render_world: ResMut<RenderWorld>,
-    images: Res<Assets<Image>>,
-    uinode_query: Query<(
-        &Node,
-        &GlobalTransform,
-        &UiColor,
-        &UiImage,
-        &ComputedVisibility,
-        Option<&CalculatedClip>,
-    )>,
-=======
     mut extracted_uinodes: ResMut<ExtractedUiNodes>,
     images: Extract<Res<Assets<Image>>>,
     uinode_query: Extract<
@@ -200,11 +182,10 @@
             &GlobalTransform,
             &UiColor,
             &UiImage,
-            &Visibility,
+            &ComputedVisibility,
             Option<&CalculatedClip>,
         )>,
     >,
->>>>>>> df7736c5
 ) {
     extracted_uinodes.uinodes.clear();
     for (uinode, transform, color, image, visibility, clip) in uinode_query.iter() {
@@ -286,20 +267,6 @@
 }
 
 pub fn extract_text_uinodes(
-<<<<<<< HEAD
-    mut render_world: ResMut<RenderWorld>,
-    texture_atlases: Res<Assets<TextureAtlas>>,
-    text_pipeline: Res<DefaultTextPipeline>,
-    windows: Res<Windows>,
-    uinode_query: Query<(
-        Entity,
-        &Node,
-        &GlobalTransform,
-        &Text,
-        &ComputedVisibility,
-        Option<&CalculatedClip>,
-    )>,
-=======
     mut extracted_uinodes: ResMut<ExtractedUiNodes>,
     texture_atlases: Extract<Res<Assets<TextureAtlas>>>,
     text_pipeline: Extract<Res<DefaultTextPipeline>>,
@@ -310,11 +277,10 @@
             &Node,
             &GlobalTransform,
             &Text,
-            &Visibility,
+            &ComputedVisibility,
             Option<&CalculatedClip>,
         )>,
     >,
->>>>>>> df7736c5
 ) {
     let scale_factor = windows.scale_factor(WindowId::primary()) as f32;
     for (entity, uinode, transform, text, visibility, clip) in uinode_query.iter() {
